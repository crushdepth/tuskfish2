--- conflicted
+++ resolved
@@ -8,94 +8,6 @@
 <!-- Container -->
 <div class="container">
 
-<<<<<<< HEAD
-<!-- Title and meta information -->
-<div>
-  <h2 class="title">
-    <?php if ($content->media()): ?>
-    <a href="<?php echo TFISH_URL . 'enclosure/?id=' . xss($content->id()); ?>"><?php echo xss($content->title()); ?></a>
-    <?php else: ?>
-    <?php echo xss($content->title()); ?>
-    <?php endif; ?>
-  </h2>
-
-  <p class="content-info">
-    <span class="small">
-      <?php echo xss($content->date()
-        ->format($viewModel->dateFormat())) . ' | '; ?>
-      <?php echo xss($content->info()); ?>
-      <?php if ($contentTags) {
-          echo ' | ';
-          $tags = [];
-          foreach ($contentTags as $key => $value) {
-            $tags[] = '<a href="?id=' . xss($key) . '">' . xss($value) . '</a>';
-          }
-          echo \implode(', ', $tags);
-        } ?>
-    </span>
-  </p>
-</div>
-
-<?php if ($content->media()): ?>
-
-<!-- Embedded Youtube videos, if you want to use another player change this html snippet -->
-<div class="video-player text-left">
-<iframe width="960" height="540" src="<?php echo xss($content->media()); ?>" 
-    title="YouTube video player" 
-    frameborder="0" 
-    allow="accelerometer; autoplay; clipboard-write; encrypted-media; gyroscope; picture-in-picture" 
-    allowfullscreen>
-</iframe>
-</div>
-
-<?php endif; ?>-
-
-<!-- Image -->
-<?php if ($content->image()): ?>
-
-<div>
-  <figure class="float-end figure-right">
-    <?php if ($content->media()): ?>
-
-    <a href="<?php echo TFISH_URL . 'enclosure/?id=' . xss($content->id()); ?>">
-      <img class="image img-fluid" src="<?php echo $content->cachedImage(400); ?>" 
-      <?php if ($content->caption()): ?>
-        title="<?php echo xss($content->caption()); ?>" alt="<?php echo xss($content->caption()); ?>"/>
-      <?php else: ?>
-        alt="" />
-      <?php endif; ?>
-    </a>
-    <figcaption><em><?php echo xss($content->caption()); ?></em></figcaption>
-
-    <?php else: ?>
-      <img class="image img-fluid" src="<?php echo $content->cachedImage(400); ?>" 
-      <?php if ($content->caption()): ?>
-        title="<?php echo xss($content->caption()); ?>" alt="<?php echo xss($content->caption()); ?>"/>
-        <figcaption><em><?php echo xss($content->caption()); ?></em></figcaption>
-      <?php else: ?>
-        alt="" />
-      <?php endif; ?>
-    <?php endif; ?>
-
-  </figure>
-</div>
-
-<?php endif; ?>
-
-<!-- Description -->
-<div class="description">
-  <?php if ($content->description()) echo $content->descriptionForDisplay(); ?>
-</div>
-
-<!-- Rights -->
-<?php if ($content->rights()): ?>
-<div>
-  <p class="rights"><?php echo xss($content->listRights()[$content->rights()]); ?></p>
-</div>
-<?php endif; ?>
-
-<?php if (!empty($parent)) include_once('parent.html'); ?>
-=======
 <!-- External media URL takes precedence over self-hosted content -->
 <?php
   if (!empty($content->externalMedia())) {
@@ -104,7 +16,6 @@
       include 'video-self-hosted.html';
 }
 ?>
->>>>>>> 75959ce1
 
 <!-- Container -->
 </div>